--- conflicted
+++ resolved
@@ -1,45 +1,3 @@
-<<<<<<< HEAD
-# Vista 2025 Hackathon - Competitive Insights
-
-Company: Gainsight
-
-Team:
-
-- @graemerycyk (lead)
-- @ferndot
-- @itaim
-- @Tianaye02
-
-Problem statement:
-
-> In highly competitive markets, detecting subtle “signals” in public communications; such as product-launch hints in press releases, executive interviews, or social-media chatter can yield critical strategic insight. We plan to build an AI agent that autonomously scours open-web sources via deep research to assemble concise, up-to-date profiles of key competitors (covering their products, roadmap clues, hiring trends, partnerships, and financial posture), and continuously monitors new public communications to flag deviations or emerging patterns that might indicate shifts in strategy, impending launches, or other actionable events. Solutions should emphasise automated discovery, real-time updates, and explainable alerts so that business analysts can quickly understand both what was spotted and why it matters.
-
-## Quick Start
-
-**System Requirements:**
-
-- Docker & Docker Compose
-- [uv](https://docs.astral.sh/uv/getting-started/installation/)
-
-**Run the Project:**
-
-1. Create a new .env file following the structure of .env.example
-2. Run the local servers using docker compose
-
-```bash
-docker-compose up
-```
-
-**Links:**
-
-- Frontend: http://localhost:3000
-- Backend: http://localhost:8000
-- Docs: http://localhost:8000/docs
-
-## Deployment
-
-This project is configured for automatic deployment to Heroku (backend) and Vercel (frontend).
-=======
 # External Signals MVP - Phase 1
 
 A competitor intelligence platform built with Next.js 14, Supabase, and DaisyUI that monitors competitor activities and provides real-time notifications for important events.
@@ -223,4 +181,3 @@
 ---
 
 Built for the 24-hour External Signals MVP hackathon. Phase 1 completed in ~6 hours with full competitor monitoring, real-time notifications, and modern UI.
->>>>>>> 812feab1
